--- conflicted
+++ resolved
@@ -161,12 +161,8 @@
       const transaction = transactions[i]
       const seqNo = transaction.seqNo
 
-<<<<<<< HEAD
       const transactionCode = await this.applyTransaction(this.dbKey, transaction)
-=======
-      const transactionCode = await this.applyTransaction(state.key, transaction)
       this.lastSeqNo = seqNo
->>>>>>> 2076fa27
 
       for (let j = 0; j < this.unverifiedTransactions.length; j++) {
         if (!this.unverifiedTransactions[j] || seqNo < this.unverifiedTransactions[j].getStartSeqNo()) {
@@ -196,16 +192,9 @@
 
     switch (command) {
       case 'Insert': {
-<<<<<<< HEAD
-        const [itemId, record] = await Promise.all([
-          crypto.aesGcm.decryptJson(key, transaction.itemId),
-          crypto.aesGcm.decryptJson(key, transaction.record)
-        ])
-=======
-        const record = await crypto.aesGcm.decryptJson(key, base64.decode(transaction.record))
+        const record = await crypto.aesGcm.decryptJson(key, transaction.record)
         const itemId = record.id
         const item = record.item
->>>>>>> 2076fa27
 
         try {
           this.validateInsert(itemId)
@@ -217,18 +206,10 @@
       }
 
       case 'Update': {
-<<<<<<< HEAD
-        const [itemId, record, __v] = await Promise.all([
-          crypto.aesGcm.decryptJson(key, transaction.itemId),
-          crypto.aesGcm.decryptJson(key, transaction.record),
-          crypto.aesGcm.decryptJson(key, transaction.__v),
-        ])
-=======
-        const record = await crypto.aesGcm.decryptJson(key, base64.decode(transaction.record))
+        const record = await crypto.aesGcm.decryptJson(key, transaction.record)
         const itemId = record.id
         const item = record.item
         const __v = record.__v
->>>>>>> 2076fa27
 
         try {
           this.validateUpdateOrDelete(itemId, __v)
@@ -240,16 +221,9 @@
       }
 
       case 'Delete': {
-<<<<<<< HEAD
-        const [itemId, __v] = await Promise.all([
-          crypto.aesGcm.decryptJson(key, transaction.itemId),
-          crypto.aesGcm.decryptJson(key, transaction.__v)
-        ])
-=======
-        const record = await crypto.aesGcm.decryptJson(key, base64.decode(transaction.record))
+        const record = await crypto.aesGcm.decryptJson(key, transaction.record)
         const itemId = record.id
         const __v = record.__v
->>>>>>> 2076fa27
 
         try {
           this.validateUpdateOrDelete(itemId, __v)
@@ -265,10 +239,9 @@
         const recordPromises = []
 
         for (const operation of batch) {
-          recordPromises.push(operation.record && crypto.aesGcm.decryptJson(key, base64.decode(operation.record)))
+          recordPromises.push(operation.record && crypto.aesGcm.decryptJson(key, operation.record))
         }
-
-        const records = await Promise.all([Promise.all(recordPromises)])
+        const records = await Promise.all(recordPromises)
 
         try {
           this.validateBatch(batch, records)
@@ -323,36 +296,17 @@
     return success
   }
 
-<<<<<<< HEAD
-  async decryptBatch(key, batch) {
-    const itemIdPromises = []
-    const recordPromises = []
-    const __vPromises = []
-
-    for (const operation of batch) {
-      itemIdPromises.push(crypto.aesGcm.decryptJson(key, operation['item-id']))
-      recordPromises.push(operation.record && crypto.aesGcm.decryptJson(key, operation.record))
-      __vPromises.push(operation.__v && crypto.aesGcm.decryptJson(key, operation.__v))
-    }
-
-    const [itemIds, records, __vs] = await Promise.all([
-      Promise.all(itemIdPromises),
-      Promise.all(recordPromises),
-      Promise.all(__vPromises)
-    ])
-
-    return { itemIds, records, __vs }
-  }
-
-  validateBatch(batch, itemIds, __vs) {
-=======
   validateBatch(batch, records) {
->>>>>>> 2076fa27
+    const uniqueItemIds = {}
+
     for (let i = 0; i < batch.length; i++) {
       const operation = batch[i]
 
       const itemId = records[i].id
       const __v = records[i].__v
+
+      if (uniqueItemIds[itemId]) throw new Error('Only allowed one operation per item')
+      uniqueItemIds[itemId] = true
 
       switch (operation.command) {
         case 'Insert':
@@ -423,12 +377,8 @@
   setTimeout(() => { reject(new Error('timeout')) }, 5000)
 
   try {
-<<<<<<< HEAD
-    state.masterKey = await localData.getKeyFromLocalStorage()
-=======
-    state.key = await auth.getKeyFromLocalStorage()
-    state.keyString = await auth.getKeyStringFromLocalStorage()
->>>>>>> 2076fa27
+    state.keyString = await localData.getKeyStringFromLocalStorage()
+    state.key = await crypto.aesGcm.getKeyFromKeyString(state.keyString)
   } catch {
     localData.clearAuthenticatedDataFromBrowser()
     throw new Error('Unable to get the key')
@@ -444,36 +394,49 @@
     resolve(e)
   }
 
-<<<<<<< HEAD
   ws.onmessage = async (e) => {
-    const message = JSON.parse(e.data)
-
-    const route = message.route
-    switch (route) {
-      case 'ApplyTransactions': {
-        const dbId = message.dbId
-        const dbNameHash = state.dbIdToHash[dbId]
-        const database = state.databases[dbNameHash]
-
-        if (!database) return
-
-        const newTransactions = message.transactionLog
-        await database.applyTransactions(newTransactions)
-        database.onChange(database.getItems())
-
-        if (!database.init) {
-          database.init = true
-        }
-
-        break
-      }
-
-      case 'ApplyBundle': {
-        const dbId = message.dbId
-        const dbNameHash = state.dbIdToHash[dbId]
-        const database = state.databases[dbNameHash]
-
-        const bundleSeqNo = message.seqNo
+    await handleMessage(JSON.parse(e.data))
+  }
+
+  ws.onerror = () => {
+    localData.clearAuthenticatedDataFromBrowser()
+    if (!state.init) reject()
+    ws.close()
+  }
+
+  ws.watch = async (requestId) => {
+    requests[requestId] = {}
+
+    const response = await new Promise((resolve, reject) => {
+      requests[requestId].promiseResolve = resolve
+      requests[requestId].promiseReject = reject
+
+      setTimeout(() => { reject(new Error('timeout')) }, 10000)
+    })
+
+    delete requests[requestId]
+
+    return response
+  }
+})
+
+const close = () => {
+  state.init = false
+  ws.close()
+}
+
+const handleMessage = async (message) => {
+  const route = message.route
+  switch (route) {
+    case 'ApplyTransactions': {
+      const dbId = message.dbId
+      const dbNameHash = state.dbIdToHash[dbId]
+      const database = state.databases[dbNameHash]
+
+      if (!database) return
+
+      if (message.bundle) {
+        const bundleSeqNo = message.bundleSeqNo
         const base64Bundle = message.bundle
         const encryptedBundle = base64.decode(base64Bundle)
         const plaintextArrayBuffer = await crypto.aesGcm.decrypt(database.dbKey, encryptedBundle)
@@ -482,140 +445,27 @@
         const bundle = JSON.parse(plaintextString)
 
         database.applyBundle(bundle, bundleSeqNo)
-
-        break
-      }
-
-      case 'BuildBundle': {
-        const dbId = message.dbId
-        const dbNameHash = state.dbIdToHash[dbId]
-        const database = state.databases[dbNameHash]
-
-        const bundle = {
-          items: database.items,
-          itemsIndex: database.itemsIndex
-        }
-
-        const plaintextString = JSON.stringify(bundle)
-        const compressedString = LZString.compress(plaintextString)
-        const plaintextArrayBuffer = stringToArrayBuffer(compressedString)
-        const encryptedBundle = await crypto.aesGcm.encrypt(database.dbKey, plaintextArrayBuffer)
-        const base64Bundle = base64.encode(encryptedBundle)
-
-        const action = 'Bundle'
-        const params = { seqNo: database.lastSeqNo, bundle: base64Bundle }
-        const request = new Request(ws, action, params)
-
-        request.send()
-
-        break
-      }
-
-      case 'CreateDatabase':
-      case 'GetDatabase':
-      case 'OpenDatabase':
-      case 'Insert':
-      case 'Update':
-      case 'Delete':
-      case 'Batch':
-      case 'Bundle': {
-        const requestId = message.requestId
-
-        if (!requestId) return console.warn('Missing request id')
-
-        const request = requests[requestId]
-        if (!request) return console.warn(`Request ${requestId} no longer exists!`)
-        else if (!request.promiseResolve || !request.promiseReject) return
-
-        const response = message.response
-
-        const successfulResponse = response && response.status === 200
-
-        if (!successfulResponse) return request.promiseReject(response)
-        else return request.promiseResolve(response)
-      }
-
-      default: {
-        console.log('Received unknown message from backend:' + JSON.stringify(message))
-        break
-      }
-    }
-  }
-
-  ws.onclose = () => {
-    if (state.init) {
-      setTimeout(() => { connectWebSocket() }, 1000)
-=======
-    ws.onmessage = async (e) => {
-      await handleMessage(JSON.parse(e.data), onDbChangeHandler, onFirstResponse)
-    }
-
-    ws.onerror = () => {
-      state.promiseReject()
-      ws.close()
-    }
-
-    ws.watch = async (requestId) => {
-      requests[requestId] = {}
-
-      const response = await new Promise((resolve, reject) => {
-        requests[requestId].promiseResolve = resolve
-        requests[requestId].promiseReject = reject
-
-        setTimeout(() => { reject(new Error('timeout')) }, 10000)
-      })
-
-      delete requests[requestId]
-
-      return response
-    }
-  }
-
-  connectWebSocket()
-
-  await promise
-}
-
-const close = () => {
-  state.init = false
-  ws.close()
-}
-
-const handleMessage = async (message, onDbChangeHandler, onFirstResponse) => {
-  const route = message.route
-  switch (route) {
-    case 'ApplyTransactions': {
-      if (message.bundle) {
-        const bundleSeqNo = message.bundleSeqNo
-        const base64Bundle = message.bundle
-        const encryptedBundle = base64.decode(base64Bundle)
-        const plaintextArrayBuffer = await crypto.aesGcm.decrypt(state.key, encryptedBundle)
-        const compressedString = arrayBufferToString(plaintextArrayBuffer)
-        const plaintextString = LZString.decompress(compressedString)
-        const bundle = JSON.parse(plaintextString)
-
-        state.database.applyBundle(bundle, bundleSeqNo)
       }
 
       const newTransactions = message.transactionLog
-
-      await state.database.applyTransactions(newTransactions)
-
-      onDbChangeHandler(state.database.getItems())
-
-      if (!state.init) {
-        onFirstResponse()
-        state.init = true
-        state.promiseResolve()
+      await database.applyTransactions(newTransactions)
+      database.onChange(database.getItems())
+
+      if (!database.init) {
+        database.init = true
       }
 
       break
     }
 
     case 'BuildBundle': {
+      const dbId = message.dbId
+      const dbNameHash = state.dbIdToHash[dbId]
+      const database = state.databases[dbNameHash]
+
       const bundle = {
-        items: state.database.items,
-        itemsIndex: state.database.itemsIndex.array
+        items: database.items,
+        itemsIndex: database.itemsIndex.array
       }
 
       const itemKeys = []
@@ -629,42 +479,48 @@
       const plaintextString = JSON.stringify(bundle)
       const compressedString = LZString.compress(plaintextString)
       const plaintextArrayBuffer = stringToArrayBuffer(compressedString)
-      const encryptedBundle = await crypto.aesGcm.encrypt(state.key, plaintextArrayBuffer)
+      const encryptedBundle = await crypto.aesGcm.encrypt(database.dbKey, plaintextArrayBuffer)
       const base64Bundle = base64.encode(encryptedBundle)
 
       const action = 'Bundle'
-      const params = { seqNo: state.database.lastSeqNo, bundle: base64Bundle, keys: itemKeys }
+      const params = { seqNo: database.lastSeqNo, bundle: base64Bundle, keys: itemKeys }
       const request = new Request(ws, action, params)
 
       request.send()
 
       break
->>>>>>> 2076fa27
-    }
-  }
-
-  ws.onerror = () => {
-    localData.clearAuthenticatedDataFromBrowser()
-    if (!state.init) reject()
-    ws.close()
-  }
-
-<<<<<<< HEAD
-  ws.watch = async (requestId) => {
-    requests[requestId] = {}
-
-    const response = await new Promise((resolve, reject) => {
-      requests[requestId].promiseResolve = resolve
-      requests[requestId].promiseReject = reject
-
-      setTimeout(() => { reject(new Error('timeout')) }, 10000)
-    })
-
-    delete requests[requestId]
-
-    return response
-  }
-})
+    }
+
+    case 'CreateDatabase':
+    case 'GetDatabase':
+    case 'OpenDatabase':
+    case 'Insert':
+    case 'Update':
+    case 'Delete':
+    case 'Batch':
+    case 'Bundle': {
+      const requestId = message.requestId
+
+      if (!requestId) return console.warn('Missing request id')
+
+      const request = requests[requestId]
+      if (!request) return console.warn(`Request ${requestId} no longer exists!`)
+      else if (!request.promiseResolve || !request.promiseReject) return
+
+      const response = message.response
+
+      const successfulResponse = response && response.status === 200
+
+      if (!successfulResponse) return request.promiseReject(response)
+      else return request.promiseResolve(response)
+    }
+
+    default: {
+      console.log('Received unknown message from backend:' + JSON.stringify(message))
+      break
+    }
+  }
+}
 
 const createDatabase = async (dbName, metadata) => {
   if (!state.init) throw new Error(wsNotOpen)
@@ -699,40 +555,12 @@
 
   const request = new Request(ws, action, params)
   await request.send()
-=======
-    case 'Insert':
-    case 'Update':
-    case 'Delete':
-    case 'Batch':
-    case 'Bundle': {
-      const requestId = message.requestId
-
-      if (!requestId) return console.warn('Missing request id')
-
-      const request = requests[requestId]
-      if (!request) return console.warn(`Request ${requestId} no longer exists!`)
-      else if (!request.promiseResolve || !request.promiseReject) return
-
-      const response = message.response
-
-      const successfulResponse = response && response.status === 200
-      if (!successfulResponse) return request.promiseReject(response)
-      else return request.promiseResolve(response)
-    }
-
-    default: {
-      console.log('Received message from backend:' + message)
-      break
-    }
-  }
->>>>>>> 2076fa27
 }
 
 const openDatabase = async (dbName, changeHandler) => {
   if (!state.init) throw new Error(wsNotOpen)
 
-  const masterKeyString = await crypto.aesGcm.getKeyStringFromKey(state.masterKey)
-  const dbNameHash = await crypto.sha256.hashStringsWithSalt(dbName, masterKeyString)
+  const dbNameHash = await crypto.sha256.hashStringsWithSalt(dbName, state.keyString)
 
   if (state.databases[dbNameHash] && state.databases[dbNameHash].init) throw new Error(dbAlreadyOpen)
 
@@ -742,7 +570,7 @@
   const dbId = response.data.dbId
   const bundleSeqNo = response.data.bundleSeqNo
 
-  const dbKeyString = await crypto.aesGcm.decryptJson(state.masterKey, response.data.dbKey)
+  const dbKeyString = await crypto.aesGcm.decryptJson(state.key, response.data.dbKey)
   const dbKey = await crypto.aesGcm.getKeyFromKeyString(dbKeyString)
 
   state.databases[dbNameHash] = new Database(dbId, dbKey, changeHandler)
@@ -776,22 +604,13 @@
   if (!dbId) throw new Error('Insert missing db id')
   if (!item) throw new Error('Insert missing item')
 
-<<<<<<< HEAD
-  const [itemId, encryptedItem] = await Promise.all([
-    crypto.aesGcm.encryptJson(database.dbKey, id || uuidv4()),
-    crypto.aesGcm.encryptJson(database.dbKey, item)
-  ])
-
-  return { dbId, itemId, encryptedItem }
-=======
   const itemId = id || uuidv4()
 
   const itemKey = shaItemId(itemId)
   const itemRecord = { id: itemId, item }
-  const encryptedItem = base64.encode(await crypto.aesGcm.encryptJson(state.key, itemRecord))
-
-  return { itemKey, encryptedItem }
->>>>>>> 2076fa27
+  const encryptedItem = await crypto.aesGcm.encryptJson(database.dbKey, itemRecord)
+
+  return { dbId, itemKey, encryptedItem }
 }
 
 const update = async (dbName, id, item) => {
@@ -811,24 +630,12 @@
   if (!id) throw new Error('Update missing id')
   if (!item) throw new Error('Update missing item')
 
-<<<<<<< HEAD
+  const itemKey = shaItemId(id)
   const currentVersion = database.getItemVersionNumber(id)
-
-  const [itemId, encryptedItem, __v] = await Promise.all([
-    crypto.aesGcm.encryptJson(database.dbKey, id),
-    crypto.aesGcm.encryptJson(database.dbKey, item),
-    crypto.aesGcm.encryptJson(database.dbKey, currentVersion + 1)
-  ])
-
-  return { dbId, itemId, encryptedItem, __v }
-=======
-  const itemKey = shaItemId(id)
-  const currentVersion = state.database.getItemVersionNumber(id)
   const itemRecord = { id, item, __v: currentVersion + 1 }
-  const encryptedItem = base64.encode(await crypto.aesGcm.encryptJson(state.key, itemRecord))
-
-  return { itemKey, encryptedItem }
->>>>>>> 2076fa27
+  const encryptedItem = await crypto.aesGcm.encryptJson(database.dbKey, itemRecord)
+
+  return { dbId, itemKey, encryptedItem }
 }
 
 const delete_ = async (dbName, id) => {
@@ -847,23 +654,12 @@
   if (!dbId) throw new Error('Delete missing db id')
   if (!id) throw new Error('Delete missing id')
 
-<<<<<<< HEAD
+  const itemKey = shaItemId(id)
   const currentVersion = database.getItemVersionNumber(id)
-
-  const [itemId, __v] = await Promise.all([
-    crypto.aesGcm.encryptJson(database.dbKey, id),
-    crypto.aesGcm.encryptJson(database.dbKey, currentVersion + 1)
-  ])
-
-  return { dbId, itemId, __v }
-=======
-  const itemKey = shaItemId(id)
-  const currentVersion = state.database.getItemVersionNumber(id)
   const itemRecord = { id, __v: currentVersion + 1 }
-  const encryptedItem = base64.encode(await crypto.aesGcm.encryptJson(state.key, itemRecord))
-
-  return { itemKey, encryptedItem }
->>>>>>> 2076fa27
+  const encryptedItem = await crypto.aesGcm.encryptJson(database.dbKey, itemRecord)
+
+  return { dbId, itemKey, encryptedItem }
 }
 
 const batch = async (dbName, operations) => {
@@ -932,14 +728,10 @@
 }
 
 export default {
-<<<<<<< HEAD
   connectWebSocket,
   openDatabase,
   createDatabase,
-=======
-  init,
   close,
->>>>>>> 2076fa27
   insert,
   update,
   'delete': delete_,
