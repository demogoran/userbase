import uuidv4 from 'uuid/v4'
import memcache from './memcache'
import db from './db'
import logger from './logger'

const TRANSACTION_SIZE_BUNDLE_TRIGGER = 1024 * 50 // 50 KB

class Connection {
  constructor(userId, socket) {
    this.userId = userId
    this.socket = socket
    this.id = uuidv4()
    this.databases = {}
  }

<<<<<<< HEAD
  openDatabase(databaseId, bundleSeqNo) {
    this.databases[databaseId] = {
      bundleSeqNo: bundleSeqNo ? bundleSeqNo : -1,
      lastSeqNo: -1,
      transactionLogSize: 0
    }
  }

  async push(databaseId, forceEmpty) {
    const database = this.databases[databaseId]
    if (!database) return

    if (database.bundleSeqNo >= 0 && database.lastSeqNo < 0) {
      const bundle = await db.getBundle(this.userId, databaseId, database.bundleSeqNo)
      this.socket.send(JSON.stringify({ bundle, dbId: databaseId, seqNo: database.bundleSeqNo, route: 'ApplyBundle' }))
      database.lastSeqNo = database.bundleSeqNo
=======
  async push(forceEmpty) {
    const payload = {
      route: 'ApplyTransactions',
      transactionLog: []
    }

    if (this.bundleSeqNo >= 0 && this.lastSeqNo < 0) {
      const bundle = await db.getBundle(this.userId, this.bundleSeqNo)
      payload.bundeSeqNo = this.bundleSeqNo
      payload.bundle = bundle
      this.lastSeqNo = this.bundleSeqNo
>>>>>>> 2076fa27
    }

    const transactions = memcache.getTransactions(databaseId, database.lastSeqNo, false)
    const transactionLog = transactions.log

    if (!transactionLog || transactionLog.length == 0) {
<<<<<<< HEAD
      forceEmpty && this.socket.send(JSON.stringify({ transactionLog, dbId: databaseId, route: 'ApplyTransactions' }))
      return
    }

    this.socket.send(JSON.stringify({ transactionLog, dbId: databaseId, route: 'ApplyTransactions' }))

    database.lastSeqNo = transactionLog[transactionLog.length - 1]['seqNo']
    database.transactionLogSize += transactions.size
=======
      forceEmpty && this.socket.send(JSON.stringify(payload))
      return
    }

    payload.transactionLog = transactionLog

    this.socket.send(JSON.stringify(payload))
    this.lastSeqNo = transactionLog[transactionLog.length - 1]['seqNo']
    this.transactionLogSize += transactions.size
>>>>>>> 2076fa27

    if (database.transactionLogSize >= TRANSACTION_SIZE_BUNDLE_TRIGGER) {
      this.socket.send(JSON.stringify({ dbId: databaseId, route: 'BuildBundle' }))
      database.transactionLogSize = 0
    }
  }
}

export default class Connections {
  static register(userId, socket) {
    if (!Connections.sockets) Connections.sockets = {}
    if (!Connections.sockets[userId]) Connections.sockets[userId] = {}

    const connection = new Connection(userId, socket)

    Connections.sockets[userId][connection.id] = connection
    logger.info(`Websocket ${connection.id} connected from user ${userId}`)

    return connection
  }

  static openDatabase(userId, connectionId, databaseId, bundleSeqNo) {
    if (!Connections.sockets || !Connections.sockets[userId] || !Connections.sockets[userId][connectionId]) return

    Connections.sockets[userId][connectionId].openDatabase(databaseId, bundleSeqNo)
    logger.info(`Database ${databaseId} opened by user ${userId}`)

    const forceEmpty = true
    this.push(databaseId, userId, forceEmpty)
    return true
  }

  static push(databaseId, userId, forceEmpty = false) {
    if (!Connections.sockets || !Connections.sockets[userId] || !Connections.sockets[userId]) return

    for (const conn of Object.values(Connections.sockets[userId])) {
      conn.push(databaseId, forceEmpty)
    }
  }

  static close(connection) {
    delete Connections.sockets[connection.userId][connection.id]
  }
}<|MERGE_RESOLUTION|>--- conflicted
+++ resolved
@@ -13,7 +13,6 @@
     this.databases = {}
   }
 
-<<<<<<< HEAD
   openDatabase(databaseId, bundleSeqNo) {
     this.databases[databaseId] = {
       bundleSeqNo: bundleSeqNo ? bundleSeqNo : -1,
@@ -26,39 +25,23 @@
     const database = this.databases[databaseId]
     if (!database) return
 
+    const payload = {
+      route: 'ApplyTransactions',
+      transactionLog: [],
+      dbId: databaseId
+    }
+
     if (database.bundleSeqNo >= 0 && database.lastSeqNo < 0) {
       const bundle = await db.getBundle(this.userId, databaseId, database.bundleSeqNo)
-      this.socket.send(JSON.stringify({ bundle, dbId: databaseId, seqNo: database.bundleSeqNo, route: 'ApplyBundle' }))
-      database.lastSeqNo = database.bundleSeqNo
-=======
-  async push(forceEmpty) {
-    const payload = {
-      route: 'ApplyTransactions',
-      transactionLog: []
-    }
-
-    if (this.bundleSeqNo >= 0 && this.lastSeqNo < 0) {
-      const bundle = await db.getBundle(this.userId, this.bundleSeqNo)
       payload.bundeSeqNo = this.bundleSeqNo
       payload.bundle = bundle
-      this.lastSeqNo = this.bundleSeqNo
->>>>>>> 2076fa27
+      database.lastSeqNo = database.bundleSeqNo
     }
 
     const transactions = memcache.getTransactions(databaseId, database.lastSeqNo, false)
     const transactionLog = transactions.log
 
     if (!transactionLog || transactionLog.length == 0) {
-<<<<<<< HEAD
-      forceEmpty && this.socket.send(JSON.stringify({ transactionLog, dbId: databaseId, route: 'ApplyTransactions' }))
-      return
-    }
-
-    this.socket.send(JSON.stringify({ transactionLog, dbId: databaseId, route: 'ApplyTransactions' }))
-
-    database.lastSeqNo = transactionLog[transactionLog.length - 1]['seqNo']
-    database.transactionLogSize += transactions.size
-=======
       forceEmpty && this.socket.send(JSON.stringify(payload))
       return
     }
@@ -66,9 +49,9 @@
     payload.transactionLog = transactionLog
 
     this.socket.send(JSON.stringify(payload))
-    this.lastSeqNo = transactionLog[transactionLog.length - 1]['seqNo']
-    this.transactionLogSize += transactions.size
->>>>>>> 2076fa27
+
+    database.lastSeqNo = transactionLog[transactionLog.length - 1]['seqNo']
+    database.transactionLogSize += transactions.size
 
     if (database.transactionLogSize >= TRANSACTION_SIZE_BUNDLE_TRIGGER) {
       this.socket.send(JSON.stringify({ dbId: databaseId, route: 'BuildBundle' }))
