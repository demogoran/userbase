import express from 'express'
import expressLogger from 'express-pino-logger'
import WebSocket from 'ws'
import http from 'http'
import https from 'https'
import fs from 'fs'

import bodyParser from 'body-parser'
import cookieParser from 'cookie-parser'
import logger from './logger'
import setup from './setup'
import auth from './auth'
import db from './db'
import connections from './ws'

const ONE_KB = 1024

// DynamoDB single item limit: https://docs.aws.amazon.com/amazondynamodb/latest/developerguide/Limits.html#limits-items
const FOUR_HUNDRED_KB = 400 * ONE_KB

const app = express()
const distDir = "./dist"
const httpsKey = '../keys/key.pem'
const httpsCert = '../keys/cert.pem'
const httpPort = process.env.PORT || 8080
const httpsPort = process.env.PORT || 8443
const certExists = fs.existsSync(httpsKey) && fs.existsSync(httpsCert)

if (process.env.NODE_ENV == 'development') {
  logger.warn('Development Mode')
}

(async () => {
  try {
    await setup.init()

    const server = certExists ?
      https.createServer({ key: fs.readFileSync(httpsKey), cert: fs.readFileSync(httpsCert) }, app)
        .listen(httpsPort, () => logger.info(`App listening on https port ${httpsPort}....`)) :
      http.createServer(app)
        .listen(httpPort, () => logger.info(`App listening on http port ${httpPort}....`))

    const wss = new WebSocket.Server({ noServer: true })

    server.on('upgrade', (req, socket, head) => {
      const res = new http.ServerResponse(req)
      res.assignSocket(socket)
      res.on('finish', () => res.socket.destroy())
      req.ws = true
      res.ws = fn => wss.handleUpgrade(req, socket, head, fn)
      app(req, res)
    })

    const heartbeat = function () {
      this.isAlive = true
    }

    wss.on('connection', (ws, req, res) => {
      ws.isAlive = true

      const userId = res.locals.user['user-id']
      const conn = connections.register(userId, ws)
      const connectionId = conn.id

      ws.on('pong', heartbeat)
      ws.on('close', () => connections.close(conn))

      ws.on('message', async (msg) => {
        try {
          if (msg.length > FOUR_HUNDRED_KB || msg.byteLength > FOUR_HUNDRED_KB) return ws.send('Message is too large')

          const request = JSON.parse(msg)

          const requestId = request.requestId
          const action = request.action
          const params = request.params

          let response
          switch (action) {
            case 'CreateDatabase': {
              response = await db.createDatabase(
                userId,
                params.dbNameHash,
                params.dbId,
                params.encryptedDbName,
                params.encryptedDbKey,
                params.encryptedMetadata
              )
              break
            }
            case 'GetDatabase': {
              response = await db.getDatabase(userId, params.dbNameHash)
              break
            }
            case 'OpenDatabase': {
              response = await db.openDatabase(userId, connectionId, params.dbId, params.bundleSeqNo)
              break
            }
            case 'Insert': {
<<<<<<< HEAD
              response = await db.insert(userId, params.dbId, params.itemId, params.encryptedItem)
              break
            }
            case 'Update': {
              response = await db.update(
                userId,
                params.dbId,
                params.itemId,
                params.encryptedItem,
                params.__v
              )
              break
            }
            case 'Delete': {
              response = await db.delete(userId, params.dbId, params.itemId, params.__v)
=======
              response = await db.insert(userId, request.params.itemKey, request.params.encryptedItem)
              break
            }
            case 'Update': {
              response = await db.update(userId, request.params.itemKey, request.params.encryptedItem)
              break
            }
            case 'Delete': {
              response = await db.delete(userId, request.params.itemKey)
>>>>>>> 2076fa27
              break
            }
            case 'Batch': {
              response = await db.batch(userId, params.dbId, params.operations)
              break
            }
            case 'Bundle': {
              response = await db.bundleTransactionLog(
                params.userId,
                params.dbId,
                params.dbNameHash,
                params.seqNo,
                params.bundle
              )
              break
            }
            default: {
              return ws.send(`Received unkown action ${action}`)
            }
          }

          ws.send(JSON.stringify({
            requestId,
            response,
            route: action
          }))

        } catch (e) {
          logger.error(`Error ${e.name}: ${e.message} in Websocket handling the following message from user ${userId}: ${msg}`)
        }

      })
    })

    setInterval(function ping() {
      wss.clients.forEach(ws => {
        if (ws.isAlive === false) return ws.terminate()

        ws.isAlive = false
        ws.ping(() => { })
      })
    }, 30000)

    app.use(expressLogger())
    app.use(express.static(distDir))
    app.use(bodyParser.json())
    app.use(cookieParser())

    app.get('/api', auth.authenticateUser, (req, res) =>
      req.ws
        ? res.ws(socket => wss.emit('connection', socket, req, res))
        : res.send('Not a websocket!')
    )

    app.post('/api/auth/sign-up', auth.signUp)
    app.post('/api/auth/validate-key', auth.authenticateUser, auth.validateKey)
    app.post('/api/auth/sign-in', auth.signIn)
    app.post('/api/auth/sign-out', auth.authenticateUser, auth.signOut)

    app.post('/api/auth/request-master-key', auth.authenticateUser, auth.requestMasterKey)
    app.get('/api/auth/get-master-key-requests', auth.authenticateUser, auth.queryMasterKeyRequests)
    app.post('/api/auth/send-master-key', auth.authenticateUser, auth.sendMasterKey)
    app.post('/api/auth/receive-master-key', auth.authenticateUser, auth.receiveMasterKey)
  } catch (e) {
    logger.info(`Unhandled error while launching server: ${e}`)
  }
})()<|MERGE_RESOLUTION|>--- conflicted
+++ resolved
@@ -96,34 +96,10 @@
               response = await db.openDatabase(userId, connectionId, params.dbId, params.bundleSeqNo)
               break
             }
-            case 'Insert': {
-<<<<<<< HEAD
-              response = await db.insert(userId, params.dbId, params.itemId, params.encryptedItem)
-              break
-            }
-            case 'Update': {
-              response = await db.update(
-                userId,
-                params.dbId,
-                params.itemId,
-                params.encryptedItem,
-                params.__v
-              )
-              break
-            }
+            case 'Insert':
+            case 'Update':
             case 'Delete': {
-              response = await db.delete(userId, params.dbId, params.itemId, params.__v)
-=======
-              response = await db.insert(userId, request.params.itemKey, request.params.encryptedItem)
-              break
-            }
-            case 'Update': {
-              response = await db.update(userId, request.params.itemKey, request.params.encryptedItem)
-              break
-            }
-            case 'Delete': {
-              response = await db.delete(userId, request.params.itemKey)
->>>>>>> 2076fa27
+              response = await db.doCommand(action, userId, params.dbId, params.itemKey, params.encryptedItem)
               break
             }
             case 'Batch': {
