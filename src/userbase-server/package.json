{
  "bugs": {
    "url": "https://github.com/encrypted-dev/userbase/issues"
  },
  "dependencies": {
    "@babel/runtime": "^7.6.2",
    "aws-sdk": "^2.467.0",
    "babel-polyfill": "^6.26.0",
    "bcrypt": "^3.0.6",
    "body-parser": "^1.19.0",
    "cookie-parser": "^1.4.4",
    "express-pino-logger": "^4.0.0",
    "pino": "^5.13.0",
    "uuid": "^3.3.2",
    "ws": "^7.1.1"
  },
  "deprecated": false,
  "description": "Userbase server built for Express",
  "homepage": "https://github.com/encrypted-dev/userbase",
  "keywords": [
    "database",
    "userbase",
    "userbase server",
    "encryption",
    "end-to-end encryption",
    "authentication"
  ],
  "license": "MIT",
  "main": "index.js",
  "name": "userbase-server",
  "repository": {
    "type": "git",
    "url": "git+https://github.com/encrypted-dev/userbase.git"
  },
<<<<<<< HEAD
  "version": "0.0.8"
=======
  "version": "0.0.9"
>>>>>>> 72a056ef
}<|MERGE_RESOLUTION|>--- conflicted
+++ resolved
@@ -32,9 +32,5 @@
     "type": "git",
     "url": "git+https://github.com/encrypted-dev/userbase.git"
   },
-<<<<<<< HEAD
-  "version": "0.0.8"
-=======
   "version": "0.0.9"
->>>>>>> 72a056ef
 }