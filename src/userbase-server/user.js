--- conflicted
+++ resolved
@@ -25,13 +25,10 @@
 const MAX_PASSWORD_CHAR_LENGTH = 1000
 const MIN_PASSWORD_CHAR_LENGTH = 6
 
-<<<<<<< HEAD
-=======
 const MAX_PROFILE_OBJECT_KEY_CHAR_LENGTH = 20
 const MAX_PROFILE_OBJECT_VALUE_CHAR_LENGTH = 1000
 const MAX_PROFILE_OBJECT_KEYS = 100
 
->>>>>>> 72a056ef
 const createSession = async function (userId, appId) {
   const sessionId = crypto
     .randomBytes(ACCEPTABLE_RANDOM_BYTES_FOR_SAFE_SESSION_ID)
@@ -85,11 +82,7 @@
   return appResponse.Items[0]
 }
 
-<<<<<<< HEAD
-const _buildSignUpParams = async (username, password, appId, userId, publicKey, salts, app) => {
-=======
 const _buildSignUpParams = async (username, password, appId, userId, publicKey, salts, app, email, profile) => {
->>>>>>> 72a056ef
   const passwordHash = await crypto.bcrypt.hash(password)
   const { encryptionKeySalt, dhKeySalt, hmacKeySalt } = salts
 
@@ -103,13 +96,9 @@
     'diffie-hellman-key-salt': dhKeySalt,
     'hmac-key-salt': hmacKeySalt,
     'seed-not-saved-yet': true,
-<<<<<<< HEAD
-    'creation-date': new Date().toISOString()
-=======
     'creation-date': new Date().toISOString(),
     email: email ? email.toLowerCase() : undefined,
     profile: profile || undefined
->>>>>>> 72a056ef
   }
 
   return {
@@ -143,8 +132,6 @@
       }
     }]
   }
-<<<<<<< HEAD
-=======
 }
 
 const _validateProfile = (profile) => {
@@ -189,7 +176,6 @@
     error: 'PasswordTooLong',
     maxLen: MAX_PASSWORD_CHAR_LENGTH
   }
->>>>>>> 72a056ef
 }
 
 exports.signUp = async function (req, res) {
@@ -207,26 +193,6 @@
   if (!appId || !username || !password || !publicKey || !encryptionKeySalt || !dhKeySalt || !hmacKeySalt) {
     return res.status(statusCodes['Bad Request']).send('Missing required items')
   }
-<<<<<<< HEAD
-
-  if (username.length > MAX_USERNAME_CHAR_LENGTH) return res.status(statusCodes['Bad Request'])
-    .send({
-      error: 'UsernameTooLong',
-      maxLength: MAX_USERNAME_CHAR_LENGTH
-    })
-
-  if (password.length < MIN_PASSWORD_CHAR_LENGTH) return res.status(statusCodes['Bad Request'])
-    .send({
-      error: 'PasswordTooShort',
-      minLength: MIN_PASSWORD_CHAR_LENGTH
-    })
-
-  if (password.length > MAX_PASSWORD_CHAR_LENGTH) return res.status(statusCodes['Bad Request'])
-    .send({
-      error: 'PasswordTooLong',
-      maxLength: MAX_PASSWORD_CHAR_LENGTH
-    })
-=======
 
   try {
     _validateUsernameAndPassword(username, password)
@@ -238,7 +204,6 @@
   } catch (e) {
     return res.status(statusCodes['Bad Request']).send(e)
   }
->>>>>>> 72a056ef
 
   try {
     const userId = uuidv4()
@@ -248,11 +213,7 @@
     if (!app) return res.status(statusCodes['Unauthorized']).send('App ID not valid')
 
     const salts = { encryptionKeySalt, dhKeySalt, hmacKeySalt }
-<<<<<<< HEAD
-    const params = await _buildSignUpParams(username, password, appId, userId, publicKey, salts, app)
-=======
     const params = await _buildSignUpParams(username, password, appId, userId, publicKey, salts, app, email, profile)
->>>>>>> 72a056ef
 
     try {
       const ddbClient = connection.ddbClient()
@@ -309,7 +270,6 @@
     const appDoesNotMatch = isNotUserSession || session['app-id'] !== appId
     if (appDoesNotMatch) return res
       .status(statusCodes['Unauthorized']).send('App ID not valid')
-<<<<<<< HEAD
 
     // Warning: uses secondary indexes here. It's possible index won't be up to date and this fails
     const [user, app] = await Promise.all([
@@ -317,15 +277,6 @@
       getAppByAppId(session['app-id'])
     ])
 
-=======
-
-    // Warning: uses secondary indexes here. It's possible index won't be up to date and this fails
-    const [user, app] = await Promise.all([
-      getUserByUserId(session['user-id']),
-      getAppByAppId(session['app-id'])
-    ])
-
->>>>>>> 72a056ef
     if (!user) return res.status(statusCodes['Not Found']).send('User not found')
     if (!app) return res.status(statusCodes['Not Found']).send('App not found')
 
@@ -427,39 +378,15 @@
     .status(statusCodes['Bad Request'])
     .send('Missing required items')
 
-<<<<<<< HEAD
-  if (username.length > MAX_USERNAME_CHAR_LENGTH) return res.status(statusCodes['Bad Request'])
-    .send({
-      error: 'UsernameTooLong',
-      maxLength: MAX_USERNAME_CHAR_LENGTH
-    })
-
-  if (password.length < MIN_PASSWORD_CHAR_LENGTH) return res.status(statusCodes['Bad Request'])
-    .send({
-      error: 'PasswordTooShort',
-      minLength: MIN_PASSWORD_CHAR_LENGTH
-    })
-
-  if (password.length > MAX_PASSWORD_CHAR_LENGTH) return res.status(statusCodes['Bad Request'])
-    .send({
-      error: 'PasswordTooLong',
-      maxLength: MAX_PASSWORD_CHAR_LENGTH
-    })
-=======
   try {
     _validateUsernameAndPassword(username, password)
   } catch (e) {
     return res.status(statusCodes['Bad Request']).send(e)
   }
->>>>>>> 72a056ef
 
   try {
     // Warning: uses secondary index here. It's possible index won't be up to date and this fails
     const app = await getAppByAppId(appId)
-<<<<<<< HEAD
-    logger.warn(appId, app)
-=======
->>>>>>> 72a056ef
     if (!app) return res.status(statusCodes['Unauthorized']).send('App ID not valid')
 
     const params = {
@@ -482,9 +409,6 @@
       .status(statusCodes['Unauthorized']).send('Invalid password')
 
     const session = await createSession(user['user-id'], appId)
-<<<<<<< HEAD
-    return res.send(session)
-=======
 
     const result = { session }
 
@@ -493,7 +417,6 @@
     if (profile) result.profile = profile
 
     return res.send(result)
->>>>>>> 72a056ef
   } catch (e) {
     logger.error(`Username '${username}' failed to sign in with ${e}`)
     return res.status(statusCodes['Internal Server Error']).end()
